//! # Game Implementations Module
//!
//! The `games` module includes implementations for games intended to be
//! solved. To be able to solve a game with GamesmanNova, it must satisfy
//! the following characteristics/constraints:
//!
//! * It must be reasonably "sized" (number of equivalent states)
//! * It must have states which can be efficiently represented
//!
//! #### Authorship
//! - Max Fierro, 4/6/2023 (maxfierro@berkeley.edu)
//! - Ishir Garg, 4/1/2024 (ishirgarg@berkeley.edu)

use anyhow::Result;
use nalgebra::SMatrix;

use crate::{
    interface::{IOMode, SolutionMode},
    model::{
        Partition, PlayerCount, State, StateCount, Turn, Utility,
    },
    solver::SimpleUtility,
};

/* UTILITY MODULES */

#[cfg(test)]
pub mod mock;

#[cfg(test)]
mod test;

mod error;
mod util;

/* IMPLEMENTED GAMES */

pub mod crossteaser;
pub mod zero_by;

/* DATA CONSTRUCTS */

/// Contains useful data about a game, intended to provide users of the program
/// information they can use to understand the output of solving algorithms,
/// in addition to specifying game variants.
pub struct GameData {
    /* INSTANCE */
    /// The variant string used to initialize the `Game` instance which returned
    /// this `GameData` object from its `info` associated method.
    pub variant: String,

    /* GENERAL */
    /// Known name for the game. This should return a string that can be used as
    /// a command-line argument to the CLI endpoints which require a game name
    /// as a target (e.g. `nova solve <TARGET>`).
    pub name: &'static str,
    /// The names of the people who implemented the game listed out, optionally
    /// including their contact. For example: "John Doe <john@rust-lang.org>,
    /// Ricardo L. <ricardo@go-lang.com>, Quin Bligh".
    pub authors: &'static str,
    /// General introduction to the game's rules and setup, including any facts
    /// that are interesting about it.
    pub about: &'static str,

    /* VARIANTS */
    /// Explanation of how to use strings to communicate which variant a user
    /// wishes to play to the game's implementation.
    pub variant_protocol: &'static str,
    /// Regular expression pattern that all variant strings must match.
    pub variant_pattern: &'static str,
    /// Default variant string to be used when none is specified.
    pub variant_default: &'static str,

    /* STATES */
    /// Explanation of how to use a string to encode a game state.
    pub state_protocol: &'static str,
    /// Regular expression pattern that all state encodings must match.
    pub state_pattern: &'static str,
    /// Default state encoding to be used when none is specified.
    pub state_default: &'static str,
}

/* ACCESS INTERFACES */

/// Defines miscellaneous behavior of a deterministic economic game object. Note
/// that player count is arbitrary; puzzles are semantically one-player games,
/// although they are more alike to optimization problems than cases of games.
pub trait Game {
    /// Returns `Result::Ok(Self)` if the specified `variant` is not malformed.
    /// Otherwise, returns a `Result::Err(String)` containing a text string
    /// explaining why it could not be parsed.
    fn initialize(variant: Option<String>) -> Result<Self>
    where
        Self: Sized;

    /// Returns an ID unique to this game. The return value should be consistent
    /// across calls from the same game and variant, but differing across calls
    /// from different games and variants. As such, it can be thought of as a
    /// string hash whose input is the game and variant (although it is not at
    /// all necessary that it conforms to any measure of hashing performance).
    fn id(&self) -> String;

    /// Returns useful information about the game, such as the type of game it
    /// is, who implemented it, and an explanation of how to specify different
    /// variants for initialization.
    fn info(&self) -> GameData;

    /// Runs a solving algorithm which consumes the callee, generating side
    /// effects specified by the `mode` parameter. This should return an error
    /// if solving the specific game variant is not supported (among other
    /// possibilities for an error), and a unit type if everything goes per
    /// specification. See `IOMode` for specifics on intended side effects.
    fn solve(&self, mode: IOMode, method: SolutionMode) -> Result<()>;
}

/* STATE RESOLUTION INTERFACES */

/// Provides a way to retrieve a unique starting state from which to begin a
/// traversal, and a way to tell when a traversal can no longer continue from
/// a state. This does not necessarily imply that the underlying structure being
/// traversed over is finite; just that there exist finite traversals over it.
/// Generic over a state type **S**.
///
/// ## Explanation
///
/// In the example of games, there often exist ways to arrange their elements
/// in a way that unexpectedly invalidates game state. For example, there is no
/// valid game of chess with no kings remaining on the board. However, the most
/// intuitive implementations of `Transition` interfaces would not bat an eye at
/// this, and would simply return more states without any kings (this is one of
/// the more obvious examples of an invalid state, but there are subtler ones).
///
/// In addition, not all valid states may be reachable from other valid states.
/// For example, the empty board of Tic Tac Toe is not reachable from a board
/// with any number of pieces on the board. In some games, though, these states
/// become valid by simply changing the starting state (which is within the
/// realm of game variants). For example, in the game 10 to 0 by 1 or 3, it is
/// not valid to have a state of 8, but it becomes valid when the starting state
/// is made to be 11. A similar line of reasoning applies to end states.
///
/// These facts motivate that the logic which determines the starting and ending
/// states of games should be independent of the logic that transitions from
/// valid states to other valid states.
pub trait Bounded<S> {
    /// Returns the starting state of the underlying structure. This is used to
    /// deterministically initialize a traversal.
    fn start(&self) -> S;

    /// Returns true if and only if there are no possible transitions from the
    /// provided `state`. Inputting an invalid `state` is undefined behavior.
    fn end(&self, state: S) -> bool;
}

/// Defines behavior to encode and decode a state type **S** to and from a
/// `String`. This is related to the `GameData` object, which should contain
/// information about how game states can be represented using a string.
///
/// ## Explanation
///
/// Efficient game state hashes are rarely intuitive to understand due to being
/// highly optimized. Providing a way to transform them to and from a string
/// gives a representation that is easier to understand. This, in turn, can be
/// used throughout the project's interfaces to do things like fast-forwarding
/// a game to a user-provided state, providing readable debug output, etc.
///
/// Note that this is not supposed to provide a "fancy" printable game board
/// drawing; a lot of the utility obtained from implementing this interface is
/// having access to understandable yet compact game state representations. As
/// a rule of thumb, all strings should be single-lined and have no whitespace.
pub trait Codec<S> {
    /// Transforms a string representation of a game state into a type **S**.
    /// The `string` representation should conform to the `state_protocol`
    /// specified in the `GameData` object returned by `Game::info`. If it does
    /// not, an error containing a message with a brief explanation on what is
    /// wrong with `string` should be returned.
    fn decode(&self, string: String) -> Result<S>;

    /// Transforms a game state type **S** into a string representation. The
    /// string returned should conform to the `state_protocol` specified in the
    /// `GameData` object returned by `Game::info`. If the `state` is malformed,
    /// this function should panic with a useful debug message. No two `state`s
    /// should return the same string representation (ideally).
    fn encode(&self, state: S) -> String;
}

/// Provides a way to fast-forward a game state from its starting state (as
/// defined by `Bounded::start`) to a future state by playing a sequence of
/// string-encoded state transitions one after another. Generic over a state
/// type **S**.
///
/// # Explanation
///
/// For certain purposes, it is useful to skip a small or big part of a game's
/// states to go straight to exploring a subgame of interest, or because the
/// game is simply too large to explore in its entirety. In order to skip to
/// this part of a game, a valid state in that subgame must be provided.
///
/// Since it is generally impossible to verify that a given state is reachable
/// from the start of a game, it is necessary to demand a sequence of states
/// that begin in a starting state and end in the desired state, such that each
/// transition between states is valid per the game's ruleset.
pub trait Forward<S>
where
    Self: Bounded<S> + Codec<S>,
{
    /// Advances the game's starting state to the last state in `history`. All
    /// all of the `String`s in `history` must conform to the `state_protocol`
    /// defined in the `GameData` object returned by `info`. The states in
    /// `history` should be verified by ensuring that the following is true:
    ///
    /// - `history[0]` is the start state specified by the game variant.
    /// - The set `transition(history[i])` contains `history[i + 1]`.
    ///
    /// If these conditions are not satisfied, this function should return a
    /// useful error containing information about why the provided `history`
    /// is not possible for the game variant. Otherwise, it should mutate `self`
    /// to have a starting state whose string encoding is `history.pop()`.
    fn forward(&mut self, history: Vec<String>) -> Result<()>;
}

/* DETERMINISTIC TRAVERSAL INTERFACES */

/// Defines the behavior that allows for traversing what could be best described
/// as a discrete automata (specifically, a NFA if at all) whose states are
/// encoded with type `S`. While such an automata only provisions a transition
/// function that provides state transitions in the prograde of time, here we
/// also provide a way to define a transition function which acts as if all
/// transitions defined by the automata were inverted (which provides a way to
/// express transitions in the retrograde of time).
///
/// As opposed to `STransition`, this interface trades off efficiency in the
/// interest of versatility by using dynamically-sized data structures to return
/// queries without explicitly upper-bounding the amount of states that each
/// transition query can return.
///
/// ### Explanation
///
/// Most extensive-form games this project pertains to have a well-defined way
/// of making state transitions in the prograde of time, namely, making moves
/// that transition game states. What may seem most confusing is doing this in
/// retrograde.
///
/// The reason this is desireable is to decrease the memory usage of many forms
/// of backwards induction. If it is necessary to have the information of the
/// states in `prograde(state)` to make a judgement on `state`, it is usually
/// necessary to "remember" the structure of the game during exploration in
/// order to figure out which states' information we can deduce from all of the
/// terminal states (whose information is independent from any other state).
///
/// However, if we have the ability to transition states in retrograde, we can
/// simply move in retrograde from terminal states, without having to search for
/// for the terminal states' pre-images through the entire game tree.
pub trait DTransition<S> {
    /// Given a `state` at time `t`, returns all states that are possible at
    /// time `t + 1`. This should only guarantee that if `state` is feasible and
    /// not an end state, then all returned states are also feasible; therefore,
    /// inputting an invalid or end `state` is undefined behavior. The order of
    /// the values returned is insignificant.
    fn prograde(&self, state: S) -> Vec<S>;

    /// Given a `state` at time `t`, returns all states that are possible at
    /// time `t - 1`. This should only guarantee that if `state` is feasible,
    /// then all returned states are also feasible; therefore, inputting an
    /// invalid `state` is undefined behavior. The order of the values returned
    /// is insignificant.
    fn retrograde(&self, state: S) -> Vec<S>;
}

/// Defines the behavior that allows for traversing what could be best described
/// as a discrete automata (specifically, a NFA if at all) whose states are
/// encoded with type `S`. While such an automata only provisions a transition
/// function that provides state transitions in the prograde of time, here we
/// also provide a way to define a transition function which acts as if all
/// transitions defined by the automata were inverted (which provides a way to
/// express transitions in the retrograde of time).
///
/// As opposed to `DTransition`, this interface trades off versatility in the
/// interest of efficiency by using statically-sized data structures to return
/// queries without the overhead of dynamic memory allocation.
///
/// ### Explanation
///
/// Most extensive-form games this project pertains to have a well-defined way
/// of making state transitions in the prograde of time, namely, making moves
/// that transition game states. What may seem most confusing is doing this in
/// retrograde.
///
/// The reason this is desireable is to decrease the memory usage of many forms
/// of backwards induction. If it is necessary to have the information of the
/// states in `prograde(state)` to make a judgement on `state`, it is usually
/// necessary to "remember" the structure of the game during exploration in
/// order to figure out which states' information we can deduce from all of the
/// terminal states (whose information is independent from any other state).
///
/// However, if we have the ability to transition states in retrograde, we can
/// simply move in retrograde from terminal states, without having to search for
/// for the terminal states' pre-images through the entire game tree.
pub trait STransition<S, const F: usize> {
    /// Given a `state` at time `t`, returns all states that are possible at
    /// time `t + 1`. This should only guarantee that if `state` is feasible and
    /// not an end state, then all returned states are also feasible; therefore,
    /// inputting an invalid or end `state` is undefined behavior. In the return
    /// value, `Some(S)` represents a valid state. The order of these values is
    /// insignificant.
    fn prograde(&self, state: S) -> [Option<S>; F];

    /// Given a `state` at time `t`, returns all states that are possible at
    /// time `t - 1`. This should only guarantee that if `state` is feasible,
    /// then all returned states are also feasible; therefore, inputting an
    /// invalid `state` is undefined behavior. In the return value, `Some(S)`
    /// represents a valid state. The order of these values is insignificant.
    fn retrograde(&self, state: S) -> [Option<S>; F];
}

/* SOLVING INTERFACES */

<<<<<<< HEAD
/// Indicates that a game has an extensive-form representation
/// This refers to being able to have a fixed number of players, and determine
/// whose turn is next at a particular state. The nature of the underlying game,
/// and the utility interface then decides the specific kinds of "solving" that 
/// we can do.
pub trait Extensive<const N: PlayerCount>
where
    Self: Game,
{
=======
/// Indicates that an economic game object can have utility associated with
/// players at some of its states. Naturally, this means we can make statements
/// about their utility at other states in the game based on its structure. The
/// kind of statements we can make is not decided by the implementation of this
/// interface; it is decided by the nature of the underlying game (e.g., a
/// deterministic game might be able to be strongly solved if it is of complete
/// information, but we can always assign some utility to different players at
/// different game states regardless of this fact).
///
/// The semantics of the word "solvable" here just refer to being able to have
/// information about the utility of a game state from the utility of another,
/// due to the above reasons. The nature of the underlying game then decides the
/// specific kinds of "solving" that we can do.
pub trait Solvable<const N: PlayerCount> {
    /// If `state` is terminal, returns the utility vector associated with that
    /// state, where `utility[i]` is the utility of the state for player `i`. If
    /// the state is not terminal, it is recommended that this function panics
    /// with a message indicating that an attempt was made to calculate the
    /// utility of a non-primitive state.
    fn utility(&self, state: State) -> [Utility; N];

>>>>>>> 287fc014
    /// Returns the player `i` whose turn it is at the given `state`. The player
    /// identifier `i` should never be greater than `N - 1`, where `N` is the
    /// number of players in the underlying game.
    fn turn(&self, state: State) -> Turn;

    /// Returns the number of players in the underlying game. This should be at
    /// least one higher than the maximum value returned by `turn`.
    #[inline(always)]
    fn players(&self) -> PlayerCount {
        N
    }
}

/// Indicates that the directed graph _G_ induced by the structure of the
/// underlying game can be partitioned into partitions which themselves induce a
/// directed acyclic graph. Note that this does not necessarily mean that all
/// partitions will be strongly connected components of _G_. This is useful
/// because it allows the identification of which partitions of states can be
/// analyzed concurrently if the analysis of some states depends on first
/// analyzing all other "downstream" states, which is the case for all forms of
/// backwards induction.
///
/// The semantics of the word "composite" here come from the fact that you can
/// essentially "forget" about all traversed states once you transition into a
/// new partition, meaning that it is basically a new game at that point. Hence,
/// the original game can be interpreted as being composed of different games.
<<<<<<< HEAD
pub trait Composite<const N: PlayerCount>
where
    Self: Extensive<N>,
{
=======
pub trait Composite<const N: PlayerCount> {
>>>>>>> 287fc014
    /// Returns a unique identifier for the partition that `state` is an element
    /// of within the game variant specified by `self`. The notion of ordering
    /// across identifiers is left to the implementer, as it is dependent on how
    /// this function is used.
    fn partition(&self, state: State) -> Partition;

    /// Provides an arbitrarily precise notion of the number of states that are
    /// elements of `partition`. This can be used to distribute the work of
    /// analyzing different partitions concurrently across different consumers
    /// in a way that is equitable to improve efficiency.
    fn size(&self, partition: Partition) -> StateCount;
}

/* UTILITY INTERFACES */

<<<<<<< HEAD
/// Indicates that an economic game object can have utility associated with
/// players at some of its states. Naturally, this means we can make statements
/// about their utility at other states in the game based on its structure. The
/// kind of statements we can make is not decided by the implementation of this
/// interface; it is decided by the nature of the underlying game (e.g., a
/// deterministic game might be able to be strongly solved if it is of complete
/// information, but we can always assign some utility to different players at
/// different game states regardless of this fact).

/// Indicates that the game is general-sum
pub trait GeneralSum<const N: PlayerCount> 
where
    Self: Extensive<N>
{
    /// If `state` is terminal, returns the utility vector associated with that
    /// state, where `utility[i]` is the utility of the state for player `i`. If
    /// the state is not terminal, it is recommended that this function panics
    /// with a message indicating that an attempt was made to calculate the
    /// utility of a non-primitive state.
    fn utility(&self, state: State) -> [Utility; N];
}

/// Indicates that the game is "simple-sum," meaning the only possible outcomes
/// are: Win, Lose, Tie, and Draw for each player
pub trait SimpleSum<const N: PlayerCount> 
where
    Self: Extensive<N>
{
    /// If `state` is terminal, returns the utility vector associated with that
    /// state, where `utility[i]` is the utility of the state for player `i`. If
    /// the state is not terminal, it is recommended that this function panics
    /// with a message indicating that an attempt was made to calculate the
    /// utility of a non-primitive state.
    fn utility(&self, state: State) -> [SimpleUtility; N];
}

/// Indicates that a game is 2-player, simple-sum, and zero-sum; this restricts
/// the possible utilities for a position to [Win, Lose], [Lose, Win], [Tie,
/// Tie], and [Draw, Draw]. The name "classic" is used as an attribution to the
/// original Gamecrafters' GamesmanClassic system which is designed to solve
/// this specific type of game.
pub trait ClassicGame
where
    Self: SimpleSum<2>
{
    /// Default implemntation for extracting utility from a position; because the
    /// game is zero-sum, we can always determine both players' utility given the
    /// utility of only one player. This returns the utility of the player whose
    /// turn it is at that state.
    fn utility(&self, state: State) -> SimpleUtility {
        SimpleSum::utility(self, state)[self.turn(state)]
    }
}

/// Indicates that a "game" is a puzzle with simple outcomes; this implies that
/// it is 1-player and the only possible outcomes for the puzzle are Win, Lose,
/// and Draw. Note that Tie outcomes are not allowed, and implementations of
/// this trait should not return Ties as you cannot "tie" in a puzzle. A Wining
/// position is one where there exists a sequence of moves that will lead to the
/// puzzle being fully solved. A Losing position is one where any sequence of
/// moves will always take you to a primitive position where the puzzle is
/// unsolved. A Draw position is one where is no way to reach a winning state,
/// but it is possible to keep playing forever without reaching a losing
/// position.
pub trait ClassicPuzzle
where
    Self: SimpleSum<1>
{
    /// Default implementation for extracting utility from a position; because
    /// this is a puzzle, there is only one utility value for a position, as the
    /// puzzle is "one-player."
    fn utility(&self, state: State) -> SimpleUtility {
        SimpleSum::utility(self, state)[0]
    }
}

/// Indicates that a "game" is a puzzle where different states can have
/// different utility values 
pub trait GeneralPuzzle
where 
    Self: GeneralSum<1>
{
    /// Default implementation for extracting utility from a position; because
    /// this is a puzzle, there is only one utility value for a position, as the
    /// puzzle is "one-player."
    fn utility(&self, state: State) -> Utility {
        GeneralSum::utility(self, state)[0]
    }
}

/// Indicates that a game is combinatorial; this differs from ClassicGame in than
/// the possible utility values are further restricted to Win or Lose. 

pub trait Combinatorial
where
    Self: ClassicGame
{
    
}

/* GAME STRUCTURE MARKERS */

/// Indicates that the graph induced by the underlying game's states is acyclic.
/// This intuitively means that no state will appear twice in a single session
/// of game play. It is very practical for a game to exhibit this structure, as
/// performing backwards induction is quite natural on acyclic graphs. Note that
/// there is no behavior associated with this trait; it is used as a marker for
/// providing blanket implementations from solvers which require games' state
/// graphs to not have any cycles.
pub trait Acyclic<const N: PlayerCount> {}

/* UTILITY INTERFACES */

/// Indicates that it is possible for players to gain utility from the utility
/// of other players. This is purely utilitarian, as this additional utility
/// would ideally be factored into the game outcomes via a `utility` function in
/// the utility interfaces. This is useful in instances when a social analysis
/// on specific situations needs to be made without modifying existing logic.
=======
/// Indicates that it is possible for players to gain utility from the utility
/// of other players. This is purely utilitarian, as this additional utility
/// would ideally be factored into the game outcomes via `Solvable::utility`.
/// This is useful in instances when a social analysis on specific situations
/// needs to be made without modifying existing logic.
>>>>>>> 287fc014
pub trait External<const N: PlayerCount> {
    /// Returns an NxN matrix `M`, where the entry `M[i][j]` equals the utility
    /// obtained by player `i` for each unit of utility included in imputations
    /// of player `j`. This is somewhat akin to an economic externality.
    fn externality(&self) -> SMatrix<Utility, N, N>;
}<|MERGE_RESOLUTION|>--- conflicted
+++ resolved
@@ -16,9 +16,7 @@
 
 use crate::{
     interface::{IOMode, SolutionMode},
-    model::{
-        Partition, PlayerCount, State, StateCount, Turn, Utility,
-    },
+    model::{Partition, PlayerCount, State, StateCount, Turn, Utility},
     solver::SimpleUtility,
 };
 
@@ -314,17 +312,60 @@
 
 /* SOLVING INTERFACES */
 
-<<<<<<< HEAD
 /// Indicates that a game has an extensive-form representation
 /// This refers to being able to have a fixed number of players, and determine
 /// whose turn is next at a particular state. The nature of the underlying game,
-/// and the utility interface then decides the specific kinds of "solving" that 
+/// and the utility interface then decides the specific kinds of "solving" that
 /// we can do.
 pub trait Extensive<const N: PlayerCount>
 where
     Self: Game,
 {
-=======
+    /// Returns the player `i` whose turn it is at the given `state`. The player
+    /// identifier `i` should never be greater than `N - 1`, where `N` is the
+    /// number of players in the underlying game.
+    fn turn(&self, state: State) -> Turn;
+
+    /// Returns the number of players in the underlying game. This should be at
+    /// least one higher than the maximum value returned by `turn`.
+    #[inline(always)]
+    fn players(&self) -> PlayerCount {
+        N
+    }
+}
+
+/// Indicates that the directed graph _G_ induced by the structure of the
+/// underlying game can be partitioned into partitions which themselves induce a
+/// directed acyclic graph. Note that this does not necessarily mean that all
+/// partitions will be strongly connected components of _G_. This is useful
+/// because it allows the identification of which partitions of states can be
+/// analyzed concurrently if the analysis of some states depends on first
+/// analyzing all other "downstream" states, which is the case for all forms of
+/// backwards induction.
+///
+/// The semantics of the word "composite" here come from the fact that you can
+/// essentially "forget" about all traversed states once you transition into a
+/// new partition, meaning that it is basically a new game at that point. Hence,
+/// the original game can be interpreted as being composed of different games.
+pub trait Composite<const N: PlayerCount>
+where
+    Self: Extensive<N>,
+{
+    /// Returns a unique identifier for the partition that `state` is an element
+    /// of within the game variant specified by `self`. The notion of ordering
+    /// across identifiers is left to the implementer, as it is dependent on how
+    /// this function is used.
+    fn partition(&self, state: State) -> Partition;
+
+    /// Provides an arbitrarily precise notion of the number of states that are
+    /// elements of `partition`. This can be used to distribute the work of
+    /// analyzing different partitions concurrently across different consumers
+    /// in a way that is equitable to improve efficiency.
+    fn size(&self, partition: Partition) -> StateCount;
+}
+
+/* UTILITY INTERFACES */
+
 /// Indicates that an economic game object can have utility associated with
 /// players at some of its states. Naturally, this means we can make statements
 /// about their utility at other states in the game based on its structure. The
@@ -333,97 +374,25 @@
 /// deterministic game might be able to be strongly solved if it is of complete
 /// information, but we can always assign some utility to different players at
 /// different game states regardless of this fact).
-///
-/// The semantics of the word "solvable" here just refer to being able to have
-/// information about the utility of a game state from the utility of another,
-/// due to the above reasons. The nature of the underlying game then decides the
-/// specific kinds of "solving" that we can do.
-pub trait Solvable<const N: PlayerCount> {
+
+/// Indicates that the game is general-sum
+pub trait GeneralSum<const N: PlayerCount>
+where
+    Self: Extensive<N>,
+{
     /// If `state` is terminal, returns the utility vector associated with that
     /// state, where `utility[i]` is the utility of the state for player `i`. If
     /// the state is not terminal, it is recommended that this function panics
     /// with a message indicating that an attempt was made to calculate the
     /// utility of a non-primitive state.
     fn utility(&self, state: State) -> [Utility; N];
-
->>>>>>> 287fc014
-    /// Returns the player `i` whose turn it is at the given `state`. The player
-    /// identifier `i` should never be greater than `N - 1`, where `N` is the
-    /// number of players in the underlying game.
-    fn turn(&self, state: State) -> Turn;
-
-    /// Returns the number of players in the underlying game. This should be at
-    /// least one higher than the maximum value returned by `turn`.
-    #[inline(always)]
-    fn players(&self) -> PlayerCount {
-        N
-    }
-}
-
-/// Indicates that the directed graph _G_ induced by the structure of the
-/// underlying game can be partitioned into partitions which themselves induce a
-/// directed acyclic graph. Note that this does not necessarily mean that all
-/// partitions will be strongly connected components of _G_. This is useful
-/// because it allows the identification of which partitions of states can be
-/// analyzed concurrently if the analysis of some states depends on first
-/// analyzing all other "downstream" states, which is the case for all forms of
-/// backwards induction.
-///
-/// The semantics of the word "composite" here come from the fact that you can
-/// essentially "forget" about all traversed states once you transition into a
-/// new partition, meaning that it is basically a new game at that point. Hence,
-/// the original game can be interpreted as being composed of different games.
-<<<<<<< HEAD
-pub trait Composite<const N: PlayerCount>
-where
-    Self: Extensive<N>,
-{
-=======
-pub trait Composite<const N: PlayerCount> {
->>>>>>> 287fc014
-    /// Returns a unique identifier for the partition that `state` is an element
-    /// of within the game variant specified by `self`. The notion of ordering
-    /// across identifiers is left to the implementer, as it is dependent on how
-    /// this function is used.
-    fn partition(&self, state: State) -> Partition;
-
-    /// Provides an arbitrarily precise notion of the number of states that are
-    /// elements of `partition`. This can be used to distribute the work of
-    /// analyzing different partitions concurrently across different consumers
-    /// in a way that is equitable to improve efficiency.
-    fn size(&self, partition: Partition) -> StateCount;
-}
-
-/* UTILITY INTERFACES */
-
-<<<<<<< HEAD
-/// Indicates that an economic game object can have utility associated with
-/// players at some of its states. Naturally, this means we can make statements
-/// about their utility at other states in the game based on its structure. The
-/// kind of statements we can make is not decided by the implementation of this
-/// interface; it is decided by the nature of the underlying game (e.g., a
-/// deterministic game might be able to be strongly solved if it is of complete
-/// information, but we can always assign some utility to different players at
-/// different game states regardless of this fact).
-
-/// Indicates that the game is general-sum
-pub trait GeneralSum<const N: PlayerCount> 
-where
-    Self: Extensive<N>
-{
-    /// If `state` is terminal, returns the utility vector associated with that
-    /// state, where `utility[i]` is the utility of the state for player `i`. If
-    /// the state is not terminal, it is recommended that this function panics
-    /// with a message indicating that an attempt was made to calculate the
-    /// utility of a non-primitive state.
-    fn utility(&self, state: State) -> [Utility; N];
 }
 
 /// Indicates that the game is "simple-sum," meaning the only possible outcomes
 /// are: Win, Lose, Tie, and Draw for each player
-pub trait SimpleSum<const N: PlayerCount> 
-where
-    Self: Extensive<N>
+pub trait SimpleSum<const N: PlayerCount>
+where
+    Self: Extensive<N>,
 {
     /// If `state` is terminal, returns the utility vector associated with that
     /// state, where `utility[i]` is the utility of the state for player `i`. If
@@ -440,7 +409,7 @@
 /// this specific type of game.
 pub trait ClassicGame
 where
-    Self: SimpleSum<2>
+    Self: SimpleSum<2>,
 {
     /// Default implemntation for extracting utility from a position; because the
     /// game is zero-sum, we can always determine both players' utility given the
@@ -463,7 +432,7 @@
 /// position.
 pub trait ClassicPuzzle
 where
-    Self: SimpleSum<1>
+    Self: SimpleSum<1>,
 {
     /// Default implementation for extracting utility from a position; because
     /// this is a puzzle, there is only one utility value for a position, as the
@@ -474,10 +443,10 @@
 }
 
 /// Indicates that a "game" is a puzzle where different states can have
-/// different utility values 
+/// different utility values
 pub trait GeneralPuzzle
-where 
-    Self: GeneralSum<1>
+where
+    Self: GeneralSum<1>,
 {
     /// Default implementation for extracting utility from a position; because
     /// this is a puzzle, there is only one utility value for a position, as the
@@ -488,13 +457,12 @@
 }
 
 /// Indicates that a game is combinatorial; this differs from ClassicGame in than
-/// the possible utility values are further restricted to Win or Lose. 
+/// the possible utility values are further restricted to Win or Lose.
 
 pub trait Combinatorial
 where
-    Self: ClassicGame
-{
-    
+    Self: ClassicGame,
+{
 }
 
 /* GAME STRUCTURE MARKERS */
@@ -515,13 +483,6 @@
 /// would ideally be factored into the game outcomes via a `utility` function in
 /// the utility interfaces. This is useful in instances when a social analysis
 /// on specific situations needs to be made without modifying existing logic.
-=======
-/// Indicates that it is possible for players to gain utility from the utility
-/// of other players. This is purely utilitarian, as this additional utility
-/// would ideally be factored into the game outcomes via `Solvable::utility`.
-/// This is useful in instances when a social analysis on specific situations
-/// needs to be made without modifying existing logic.
->>>>>>> 287fc014
 pub trait External<const N: PlayerCount> {
     /// Returns an NxN matrix `M`, where the entry `M[i][j]` equals the utility
     /// obtained by player `i` for each unit of utility included in imputations
