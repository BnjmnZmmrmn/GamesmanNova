# Compilation output
/target
/debug

# Rustfmt backup files
**/*.rs.bk

# MS Visual Studio generates debugging info
*.pdb

# VSCode preferences
/.vscode

# Profiling output
flamegraph.svg

<<<<<<< HEAD
# MacOS desktop attributes file
.DS_Store
=======
# Development data
/dev
>>>>>>> 287fc014
<|MERGE_RESOLUTION|>--- conflicted
+++ resolved
@@ -14,10 +14,8 @@
 # Profiling output
 flamegraph.svg
 
-<<<<<<< HEAD
 # MacOS desktop attributes file
 .DS_Store
-=======
+
 # Development data
-/dev
->>>>>>> 287fc014
+/dev